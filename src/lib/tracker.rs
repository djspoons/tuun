--- conflicted
+++ resolved
@@ -11,8 +11,6 @@
 
 extern crate sdl2;
 use sdl2::audio::AudioCallback;
-
-//use crate::optimizer;
 
 // TODO move this out of the tracker?
 #[derive(Debug, Clone, Copy, PartialEq, Eq, Hash)]
@@ -49,31 +47,28 @@
      */
     Fixed(Vec<f32>),
     /*
-     * Fin generates a finite waveform, truncating the underlying waveform. The duration is determined
-     * by the first point at which the `duration` waveform is >= 0.0. For example, `Fin(Const(0.0), _)`
+     * Fin generates a finite waveform, truncating the underlying waveform. The length is determined
+     * by the first point at which the `length` waveform is >= 0.0. For example, `Fin(Const(0.0), _)`
      * is 0 seconds in length and `Fin(Sum(Time, Const(-2.0)), _)` is 2 seconds in length.
      */
     Fin {
-        duration: Box<Waveform<State>>,
+        length: Box<Waveform<State>>,
         waveform: Box<Waveform<State>>,
     },
     /*
-     * Seq sets the offset according to the given waveform. The duration is determined by the first point
-     * at which the `duration` waveform is >= 0.0. For example, `Seq(Const(0.0), _)` is has an offset 0
-     * seconds and `Seq(Sum(Time, Const(-2.0)))` has an offset of 2 seconds.
+     * Seq sets the offset of `waveform`. The offset is determined by the first point at which the `offset` waveform
+     * is >= 0.0. For example, `Seq(Const(0.0), _)` is has an offset 0 seconds and `Seq(Sum(Time, Const(-2.0)))` has
+     * an offset of 2 seconds.
      */
     Seq {
-        duration: Box<Waveform<State>>,
+        offset: Box<Waveform<State>>,
         waveform: Box<Waveform<State>>,
     },
-    Append(
-        Box<Waveform<State>>,
-        Box<Waveform<State>>,
-    ),
-    Delay {
-        duration: Duration,
-        waveform: Box<Waveform<State>>,
-    },
+    /*
+     * Append concatenates two waveforms, generating all samples from the first waveform and
+     * then all samples from the second (regardless of the offset of the first).
+     */
+    Append(Box<Waveform<State>>, Box<Waveform<State>>),
     /*
      * Sin computes the sine of each sample in the given waveform.
      */
@@ -134,33 +129,32 @@
 
 impl fmt::Display for Waveform<()> {
     fn fmt(&self, f: &mut fmt::Formatter<'_>) -> fmt::Result {
+        use Waveform::*;
         match self {
-            Waveform::Const(value) => write!(f, "Const({})", value),
-            Waveform::Time => write!(f, "Time"),
-            Waveform::Noise => write!(f, "Noise"),
-            Waveform::Fixed(samples) => write!(f, "Fixed({:?})", samples),
-            Waveform::Fin { duration, waveform } => {
-                write!(f, "Fin({}, {})", duration, waveform)
-            }
-            Waveform::Seq { duration, waveform } => {
-                write!(f, "Seq({}, {})", duration, waveform)
-            }
-            Waveform::Delay { duration, waveform } => {
-                write!(f, "Delay({}, {})", duration.as_secs_f32(), waveform)
-            }
-            Waveform::Sin(waveform) => write!(f, "Sin({})", waveform),
-            Waveform::Filter {
+            Const(value) => write!(f, "Const({})", value),
+            Time => write!(f, "Time"),
+            Noise => write!(f, "Noise"),
+            Fixed(samples) => write!(f, "Fixed({:?})", samples),
+            Fin { length, waveform } => {
+                write!(f, "Fin({}, {})", length, waveform)
+            }
+            Seq { offset, waveform } => {
+                write!(f, "Seq({}, {})", offset, waveform)
+            }
+            Append(a, b) => write!(f, "Append({}, {})", a, b),
+            Sin(waveform) => write!(f, "Sin({})", waveform),
+            Filter {
                 waveform,
                 feed_forward,
                 feedback,
                 ..
             } => write!(f, "Filter({}, {}, {})", waveform, feed_forward, feedback),
-            Waveform::Sum(a, b) => write!(f, "Sum({}, {})", a, b),
-            Waveform::DotProduct(a, b) => write!(f, "DotProduct({}, {})", a, b),
-            Waveform::Res { trigger, waveform } => {
+            Sum(a, b) => write!(f, "Sum({}, {})", a, b),
+            DotProduct(a, b) => write!(f, "DotProduct({}, {})", a, b),
+            Res { trigger, waveform } => {
                 write!(f, "Res({}, {})", trigger, waveform)
             }
-            Waveform::Alt {
+            Alt {
                 trigger,
                 positive_waveform,
                 negative_waveform,
@@ -169,11 +163,11 @@
                 "Alt({}, {}, {})",
                 trigger, positive_waveform, negative_waveform
             ),
-            Waveform::Slider(slider) => write!(f, "Slider({})", slider),
-            Waveform::Marked { id, waveform } => {
+            Slider(slider) => write!(f, "Slider({})", slider),
+            Marked { id, waveform } => {
                 write!(f, "Marked({}, {})", id, waveform)
             }
-            Waveform::Captured {
+            Captured {
                 file_stem,
                 waveform,
             } => {
@@ -237,57 +231,61 @@
         position: usize,
         desired: usize,
     ) -> Vec<f32> {
+        use Waveform::*;
         match waveform {
-            &Waveform::Const(value) => {
+            &Const(value) => {
                 return vec![value; desired];
             }
-            Waveform::Time => {
+            Time => {
                 let mut out = vec![0.0; desired];
                 for (i, x) in out.iter_mut().enumerate() {
                     *x = (i + position) as f32 / self.sample_frequency as f32;
                 }
                 return out;
             }
-            Waveform::Noise => {
+            Noise => {
                 let mut out = vec![0.0; desired];
                 for x in out.iter_mut() {
                     *x = fastrand::f32() * 2.0 - 1.0;
                 }
                 return out;
             }
-            Waveform::Fixed(samples) => {
+            Fixed(samples) => {
                 return samples.clone();
             }
-            Waveform::Fin {
+            Fin {
                 waveform: inner_waveform,
                 ..
             } => {
                 let remaining = self.remaining(waveform, position, desired);
                 return self.generate(inner_waveform, position, remaining);
             }
-            Waveform::Seq { waveform, .. } => {
+            Seq { waveform, .. } => {
                 return self.generate(waveform, position, desired);
             }
-            Waveform::Delay { duration, waveform } => {
-                let delay_samples = (duration.as_secs_f32() * self.sample_frequency as f32) as usize;
-                if position < delay_samples {
-                    // Still in the delay period
-                    let mut out = vec![0.0; desired.min(delay_samples - position)];
-                    let tmp = self.generate(waveform, 0, desired - out.len());
-                    out.extend(tmp);
+            Append(a, b) => {
+                let remaining = self.remaining(a, position, desired);
+                if remaining >= desired {
+                    return self.generate(a, position, desired);
+                } else if remaining > 0 {
+                    let mut out = self.generate(a, position, remaining);
+                    out.extend(self.generate(b, 0, desired - out.len()));
                     return out;
                 } else {
-                    return self.generate(waveform, position - delay_samples, desired);
-                }
-            }
-            Waveform::Sin(waveform) => {
+                    // remaining == 0
+                    // Need to figure out how far into b we are
+                    let remaining = self.remaining(a, 0, desired + position);
+                    return self.generate(b, position - remaining, desired);
+                }
+            }
+            Sin(waveform) => {
                 let mut out = self.generate(waveform, position, desired);
                 for f in out.iter_mut() {
                     *f = (*f).sin();
                 }
                 return out;
             }
-            Waveform::Filter {
+            Filter {
                 waveform,
                 feed_forward,
                 feedback,
@@ -344,16 +342,16 @@
                 previous_outs.insert(position + out.len(), new_previous_out);
                 return out;
             }
-            Waveform::Sum(a, b) => {
+            Sum(a, b) => {
                 return self.generate_binary_op(|x, y| x + y, a, b, position, desired);
             }
-            Waveform::DotProduct(a, b) => {
+            DotProduct(a, b) => {
                 // Like sum, but we need to make sure we generate a length based on
                 // the shorter waveform.
                 let remaining = self.remaining(waveform, position, desired);
                 return self.generate_binary_op(|x, y| x * y, a, b, position, remaining);
             }
-            Waveform::Res { trigger, waveform } => {
+            Res { trigger, waveform } => {
                 // TODO think about all of these unwrap_ors
                 // TODO generate the trigger in blocks?
                 // Maybe cache the last trigger position and signum and use it if position doesn't change?
@@ -407,7 +405,7 @@
                 }
                 return out;
             }
-            Waveform::Alt {
+            Alt {
                 trigger,
                 positive_waveform,
                 negative_waveform,
@@ -426,7 +424,7 @@
                 }
                 return out;
             }
-            Waveform::Slider(slider) => {
+            Slider(slider) => {
                 if self.slider_state.is_none() {
                     println!("Warning: Slider waveform used, but no slider state set");
                     return vec![0.0; desired];
@@ -463,10 +461,10 @@
                 */
                 return out;
             }
-            Waveform::Marked { waveform, .. } => {
+            Marked { waveform, .. } => {
                 return self.generate(waveform, position, desired);
             }
-            Waveform::Captured {
+            Captured {
                 file_stem,
                 waveform,
             } => {
@@ -565,49 +563,50 @@
     // Returns the number of samples that `waveform` will generate starting from `position` or `max`, whichever is
     // smaller. When `position` is zero, this is the length of the waveform (or, again, `max`).
     fn remaining(&self, waveform: &Waveform<FilterState>, position: usize, max: usize) -> usize {
+        use Waveform::*;
         match waveform {
-            Waveform::Const { .. } => max,
-            Waveform::Time => max,
-            Waveform::Noise => max,
-            Waveform::Fixed(samples) => {
+            Const { .. } => max,
+            Time => max,
+            Noise => max,
+            Fixed(samples) => {
                 if position >= samples.len() {
                     0
                 } else {
                     (samples.len() - position).min(max)
                 }
             }
-            Waveform::Fin { duration, .. } => {
-                match self.greater_or_equals_at(&duration, 0.0, position, max) {
-                    Some(new_position) => new_position,
-                    None => {
-                        println!(
-                            "Warning: unable to determine length of Fin duration cheaply, generating up to max: {:?}",
-                            duration
-                        );
-                        let out = self.generate(duration, position, max);
-                        for (i, &x) in out.iter().enumerate() {
-                            if x >= 0.0 {
-                                return i;
-                            }
+            Fin { length, .. } => match self.greater_or_equals_at(&length, 0.0, position, max) {
+                Some(new_position) => new_position,
+                None => {
+                    println!(
+                        "Warning: unable to determine length of Fin length cheaply, generating up to max: {:?}",
+                        length
+                    );
+                    let out = self.generate(length, position, max);
+                    for (i, &x) in out.iter().enumerate() {
+                        if x >= 0.0 {
+                            return i;
                         }
-                        return out.len().min(max);
-                    }
-                }
-            }
-            Waveform::Seq { waveform, .. }
-            | Waveform::Sin(waveform)
-            | Waveform::Filter { waveform, .. } => self.remaining(waveform, position, max),
-            Waveform::Delay { duration, waveform } => {
-                let delay_samples = (duration.as_secs_f32() * self.sample_frequency as f32) as usize;
-                if position < delay_samples {
-                    let in_delay = (delay_samples - position).min(max);
-                    let after_delay = self.remaining(waveform, 0, max - in_delay);
-                    in_delay + after_delay
+                    }
+                    return out.len().min(max);
+                }
+            },
+            Seq { waveform, .. } | Sin(waveform) | Filter { waveform, .. } => {
+                self.remaining(waveform, position, max)
+            }
+            Append(a, b) => {
+                let a_remaining = self.remaining(a, position, max);
+                if a_remaining == max {
+                    a_remaining
+                } else if a_remaining > 0 {
+                    a_remaining + self.remaining(b, 0, max - a_remaining)
                 } else {
-                    self.remaining(waveform, position - delay_samples, max)
-                }
-            }
-            Waveform::Sum(a, b) | Waveform::DotProduct(a, b) => {
+                    // a_remaining == 0
+                    let a_length = self.remaining(a, 0, position + max);
+                    self.remaining(b, position - a_length, max)
+                }
+            }
+            Sum(a, b) | DotProduct(a, b) => {
                 let offset = self.offset(a, 0, position + max);
                 let from_b = if position + max < offset {
                     max
@@ -621,16 +620,14 @@
                 };
                 let from_a = self.remaining(a, position, max);
                 match waveform {
-                    Waveform::Sum(_, _) => from_a.max(from_b),
-                    Waveform::DotProduct(_, _) => from_a.min(from_b),
+                    Sum(_, _) => from_a.max(from_b),
+                    DotProduct(_, _) => from_a.min(from_b),
                     _ => unreachable!(),
                 }
             }
-            Waveform::Res { trigger, .. } | Waveform::Alt { trigger, .. } => {
-                self.remaining(trigger, position, max)
-            }
-            Waveform::Slider { .. } => max,
-            Waveform::Marked { waveform, .. } | Waveform::Captured { waveform, .. } => {
+            Res { trigger, .. } | Alt { trigger, .. } => self.remaining(trigger, position, max),
+            Slider { .. } => max,
+            Marked { waveform, .. } | Captured { waveform, .. } => {
                 self.remaining(waveform, position, max)
             }
         }
@@ -645,7 +642,7 @@
         position: usize,
         max: usize,
     ) -> Option<usize> {
-        use Waveform::{Const, Sum, Time};
+        use Waveform::{Append, Const, Sum, Time};
         match waveform {
             Const(v) if *v == value => Some(0),
             Time => {
@@ -657,6 +654,26 @@
                     Some(max.min(target_position - position))
                 }
             }
+            Append(a, b) => {
+                if self.offset(a, position, max) != 0 {
+                    return None;
+                }
+                match self.greater_or_equals_at(a, value, position, max) {
+                    Some(new_position) => Some(new_position),
+                    None => {
+                        let a_remaining = self.remaining(a, position, max);
+                        if a_remaining > 0 {
+                            // We didn't reach the end of a
+                            None
+                        } else {
+                            // a_remaining == 0
+                            // Find how far we are into b
+                            let a_length = self.remaining(a, 0, position + max);
+                            self.greater_or_equals_at(b, value, position - a_length, max - a_length)
+                        }
+                    }
+                }
+            }
             Sum(a, b) => {
                 if self.offset(a, position, max) != 0 {
                     return None;
@@ -684,15 +701,15 @@
         match waveform {
             Waveform::Const { .. } | Waveform::Time | Waveform::Noise | Waveform::Fixed(_) => 0,
             Waveform::Fin { waveform, .. } => self.offset(waveform, position, max),
-            Waveform::Seq { duration, .. } => {
-                match self.greater_or_equals_at(&duration, 0.0, position, max) {
+            Waveform::Seq { offset, .. } => {
+                match self.greater_or_equals_at(&offset, 0.0, position, max) {
                     Some(new_position) => new_position,
                     None => {
                         println!(
-                            "Warning: unable to determine offset of Seq duration cheaply, generating up to max: {:?}",
-                            duration
+                            "Warning: unable to determine offset of Seq offset cheaply, generating up to max: {:?}",
+                            offset
                         );
-                        let out = self.generate(duration, position, max);
+                        let out = self.generate(offset, position, max);
                         for (i, &x) in out.iter().enumerate() {
                             if x >= 0.0 {
                                 return i;
@@ -702,6 +719,10 @@
                     }
                 }
             }
+            Waveform::Append(a, b) => {
+                // XXX this is totally not right
+                self.offset(a, position, max) + self.offset(b, 0, max)
+            }
             Waveform::Sin(waveform) => self.offset(waveform, position, max),
             Waveform::Filter { waveform, .. } => self.offset(waveform, position, max),
             Waveform::Sum(a, b) | Waveform::DotProduct(a, b) => {
@@ -715,14 +736,6 @@
             Waveform::Res { trigger, .. } | Waveform::Alt { trigger, .. } => {
                 self.offset(trigger, position, max)
             }
-<<<<<<< HEAD
-=======
-            Waveform::Delay { waveform, .. } => self.offset(waveform),
-            Waveform::Sin(waveform) => self.offset(waveform),
-            Waveform::Filter { waveform, .. } => self.offset(waveform),
-            Waveform::Sum(a, b) | Waveform::DotProduct(a, b) => self.offset(a) + self.offset(b),
-            Waveform::Res { trigger, .. } | Waveform::Alt { trigger, .. } => self.offset(trigger),
->>>>>>> 3589fd75
             Waveform::Slider { .. } => 0,
             Waveform::Marked { waveform, .. } | Waveform::Captured { waveform, .. } => {
                 self.offset(waveform, position, max)
@@ -805,27 +818,24 @@
 }
 
 pub fn initialize_state(waveform: Waveform) -> Waveform<FilterState> {
-    use Waveform::{
-        Alt, Captured, Const, Delay, DotProduct, Filter, Fin, Fixed, Marked, Noise, Res, Seq, Sin, Slider,
-        Sum, Time,
-    };
+    use Waveform::*;
     match waveform {
         Const(value) => Const(value),
         Time => Time,
         Noise => Noise,
         Fixed(samples) => Fixed(samples),
-        Fin { duration, waveform } => Fin {
-            duration: Box::new(initialize_state(*duration)),
+        Fin { length, waveform } => Fin {
+            length: Box::new(initialize_state(*length)),
             waveform: Box::new(initialize_state(*waveform)),
         },
-        Seq { duration, waveform } => Seq {
-            duration: Box::new(initialize_state(*duration)),
+        Seq { offset, waveform } => Seq {
+            offset: Box::new(initialize_state(*offset)),
             waveform: Box::new(initialize_state(*waveform)),
         },
-        Delay { duration, waveform } => Delay {
-            duration,
-            waveform: Box::new(initialize_state(*waveform)),
-        },
+        Append(a, b) => Append(
+            Box::new(initialize_state(*a)),
+            Box::new(initialize_state(*b)),
+        ),
         Sin(waveform) => Sin(Box::new(initialize_state(*waveform))),
         // For Filter, we need to set the state to an empty FilterState
         Filter {
@@ -927,10 +937,7 @@
         waveform: &Waveform<FilterState>,
         out: &mut Vec<Mark<I>>,
     ) {
-        use Waveform::{
-            Alt, Captured, Const, Delay, DotProduct, Filter, Fin, Fixed, Marked, Noise, Res, Seq, Sin,
-            Slider, Sum, Time,
-        };
+        use Waveform::*;
         match waveform {
             Const(_) | Time | Noise | Fixed(_) | Slider { .. } => {
                 return;
@@ -948,9 +955,16 @@
             | Captured { waveform, .. } => {
                 self.process_marked(waveform_id, start, &*waveform, out);
             }
-            Delay { duration, waveform } => {
-                let start = start + *duration;
-                self.process_marked(waveform_id, start, &*waveform, out);
+            Append(a, b) => {
+                self.process_marked(waveform_id, start, &*a, out);
+                let remaining = Generator::new(self.sample_frequency).remaining(
+                    &*a,
+                    0,
+                    10 * self.sample_frequency as usize, // XXX
+                );
+                let start = start
+                    + Duration::from_secs_f32(remaining as f32 / self.sample_frequency as f32);
+                self.process_marked(waveform_id, start, &*b, out);
             }
             Sum(a, b) | DotProduct(a, b) => {
                 self.process_marked(waveform_id, start, &*a, out);
@@ -985,17 +999,13 @@
         waveform: &Waveform,
         out: &mut HashMap<String, hound::WavWriter<BufWriter<std::fs::File>>>,
     ) {
-        use Waveform::{
-            Alt, Captured, Const, Delay, DotProduct, Filter, Fin, Fixed, Marked, Noise, Res, Seq, Sin,
-            Slider, Sum, Time,
-        };
+        use Waveform::*;
         match waveform {
             Const(_) | Time | Noise | Fixed(_) | Slider { .. } => {
                 return;
             }
             Fin { waveform, .. }
             | Seq { waveform, .. }
-            | Delay { waveform, .. }
             | Sin(waveform)
             | Filter { waveform, .. }
             | Res {
@@ -1007,7 +1017,7 @@
             | Marked { waveform, .. } => {
                 self.process_captured(&*waveform, out);
             }
-            Sum(a, b) | DotProduct(a, b) => {
+            Append(a, b) | Sum(a, b) | DotProduct(a, b) => {
                 self.process_captured(&*a, out);
                 self.process_captured(&*b, out);
             }
@@ -1319,6 +1329,7 @@
 #[cfg(test)]
 mod tests {
     use super::*;
+    use crate::optimizer;
     use Waveform::{Const, DotProduct, Filter, Fin, Res, Seq, Sin, Sum, Time};
 
     const MAX_LENGTH: usize = 1000;
@@ -1329,25 +1340,44 @@
 
     fn finite_const_waveform(value: f32, fin_duration: u64, seq_duration: u64) -> Waveform {
         return Seq {
-            duration: Box::new(Sum(Box::new(Time), Box::new(Const(-(seq_duration as f32))))),
+            offset: Box::new(Sum(Box::new(Time), Box::new(Const(-(seq_duration as f32))))),
             waveform: Box::new(Fin {
-                duration: Box::new(Sum(Box::new(Time), Box::new(Const(-(fin_duration as f32))))),
+                length: Box::new(Sum(Box::new(Time), Box::new(Const(-(fin_duration as f32))))),
                 waveform: Box::new(Const(value)),
             }),
         };
     }
 
     fn run_tests(waveform: &Waveform, desired: Vec<f32>) {
-        for size in [4, 8] {
+        for size in [1, 2, 4, 8] {
             let generator = new_test_generator(1);
             let w = initialize_state(waveform.clone());
-            //println!("Running tests for waveform {:?} with size {}", waveform, size);
             let mut out = vec![0.0; desired.len()];
             for n in 0..out.len() / size {
                 let tmp = generator.generate(&w, n * size, size);
                 (&mut out[n * size..(n * size + tmp.len())]).copy_from_slice(&tmp);
             }
-            assert_eq!(out, desired);
+            assert_eq!(
+                out, desired,
+                "Failed for size {} on waveform:\n{:#?}",
+                size, waveform
+            );
+        }
+
+        for size in [1, 2, 4, 8] {
+            let generator = new_test_generator(1);
+            let (_, optimized_waveform) = optimizer::replace_seq(waveform.clone());
+            let w = initialize_state(optimized_waveform.clone());
+            let mut out = vec![0.0; desired.len()];
+            for n in 0..out.len() / size {
+                let tmp = generator.generate(&w, n * size, size);
+                (&mut out[n * size..(n * size + tmp.len())]).copy_from_slice(&tmp);
+            }
+            assert_eq!(
+                out, desired,
+                "Failed on size {} for waveform\n{:#?}\noptimized to\n{:#?}",
+                size, waveform, optimized_waveform
+            );
         }
     }
 
@@ -1381,7 +1411,7 @@
 
         let w2 = Res {
             trigger: Box::new(Fin {
-                duration: Box::new(Sum(Box::new(Time), Box::new(Const(-6.0)))),
+                length: Box::new(Sum(Box::new(Time), Box::new(Const(-6.0)))),
                 waveform: sin_waveform(0.25),
             }),
             waveform: Box::new(Time),
@@ -1396,7 +1426,7 @@
         let w3 = Res {
             trigger: sin_waveform(0.25),
             waveform: Box::new(Waveform::Fin {
-                duration: Box::new(Sum(Box::new(Time), Box::new(Const(-3.0)))),
+                length: Box::new(Sum(Box::new(Time), Box::new(Const(-3.0)))),
                 waveform: Box::new(Waveform::Time),
             }),
         };
@@ -1421,19 +1451,19 @@
         run_tests(&w1, vec![1.0, 1.0, 2.0, 2.0, 2.0, 1.0, 1.0, 0.0]);
 
         let w2 = Fin {
-            duration: Box::new(Sum(Box::new(Time), Box::new(Const(-8.0)))),
+            length: Box::new(Sum(Box::new(Time), Box::new(Const(-8.0)))),
             waveform: Box::new(Sum(
                 Box::new(Seq {
-                    duration: Box::new(Const(0.0)),
+                    offset: Box::new(Const(0.0)),
                     waveform: Box::new(Const(1.0)),
                 }),
                 Box::new(Sum(
                     Box::new(Seq {
-                        duration: Box::new(Const(0.0)),
+                        offset: Box::new(Const(0.0)),
                         waveform: Box::new(Const(2.0)),
                     }),
                     Box::new(Fin {
-                        duration: Box::new(Const(0.0)),
+                        length: Box::new(Const(0.0)),
                         waveform: Box::new(Const(0.0)),
                     }),
                 )),
@@ -1489,14 +1519,14 @@
         run_tests(&w2, vec![3.0, 3.0, 6.0, 6.0, 6.0, 0.0, 0.0, 0.0]);
 
         let w3 = Fin {
-            duration: Box::new(Sum(Box::new(Time), Box::new(Const(-8.0)))),
+            length: Box::new(Sum(Box::new(Time), Box::new(Const(-8.0)))),
             waveform: Box::new(DotProduct(Box::new(Const(3.0)), Box::new(Const(2.0)))),
         };
         run_tests(&w3, vec![6.0; 8]);
 
         let w4 = DotProduct(
             Box::new(Seq {
-                duration: Box::new(Sum(Box::new(Time), Box::new(Const(-1.0)))),
+                offset: Box::new(Sum(Box::new(Time), Box::new(Const(-1.0)))),
                 waveform: Box::new(Const(3.0)),
             }),
             Box::new(finite_const_waveform(2.0, 5, 5)),
@@ -1517,7 +1547,7 @@
 
         let w2 = Filter {
             waveform: Box::new(Fin {
-                duration: Box::new(Sum(Box::new(Time), Box::new(Const(-5.0)))),
+                length: Box::new(Sum(Box::new(Time), Box::new(Const(-5.0)))),
 
                 waveform: Box::new(Time),
             }),
@@ -1535,7 +1565,7 @@
 
         let w3 = Filter {
             waveform: Box::new(Fin {
-                duration: Box::new(Sum(Box::new(Time), Box::new(Const(-3.0)))),
+                length: Box::new(Sum(Box::new(Time), Box::new(Const(-3.0)))),
                 waveform: Box::new(Time),
             }),
             feed_forward: Box::new(finite_const_waveform(2.0, 5, 5)),
@@ -1585,7 +1615,7 @@
     fn test_greater_equals_at() {
         let w1 = Sum(Box::new(Time), Box::new(Const(-5.0)));
         let w2 = Fin {
-            duration: Box::new(w1.clone()),
+            length: Box::new(w1.clone()),
             waveform: Box::new(Time),
         };
         let generator = new_test_generator(1);
@@ -1601,5 +1631,6 @@
             }
         }
     }
+
     // TODO test for forgetting to sort pending waveforms
 }