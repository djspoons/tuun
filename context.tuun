--- conflicted
+++ resolved
@@ -5,11 +5,7 @@
 sawtooth = fn(freq) => ((time ~. freq | fin(tempo/60 * 1/freq) | rep()) ~+ -0.5) ~. 2,
 
 // slope is in terms of level-change per beat
-<<<<<<< HEAD
-linear = fn(initial, slope) => (time ~. (temp/60 * slope)) ~+ initial,
-=======
 linear = fn(initial, slope) => (time ~. (tempo/60 * slope)) ~+ initial,
->>>>>>> 976292fa
 
 // Create waveforms for the four parts of the envelope.
 Aw = fn(dur) => linear(0.0, 1.0 / dur) | fin(dur) | seq(dur),
